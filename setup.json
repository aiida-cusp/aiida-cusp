{
    "name": "aiida-cusp",
    "version": "0.0.0",
    "author": "Andreas Stamminger",
    "author_email": "stammingera@gmail.com",
    "classifiers": [
			"Development Status :: 1 - Planning",
    	"Programming Language :: Python :: 3",
			"Topic :: Scientific/Engineering :: Physics",
			"License :: OSI Approved :: MIT License",
			"Environment :: Plugins",
			"Framework :: AiiDA"
		],
    "entry_points": {
			"aiida.data": [
				"cusp.kpoints = aiida_cusp.data.inputs.vasp_kpoint:VaspKpointData",
				"cusp.poscar = aiida_cusp.data.inputs.vasp_poscar:VaspPoscarData",
				"cusp.incar = aiida_cusp.data.inputs.vasp_incar:VaspIncarData",
				"cusp.potcar = aiida_cusp.data.inputs.vasp_potcar:VaspPotcarData",
				"cusp.vasprun = aiida_cusp.data.outputs.vasp_vasprun:VaspVasprunData",
				"cusp.outcar = aiida_cusp.data.outputs.vasp_outcar:VaspOutcarData",
				"cusp.contcar = aiida_cusp.data.outputs.vasp_contcar:VaspContcarData",
				"cusp.chgcar = aiida_cusp.data.outputs.vasp_chgcar:VaspChgcarData",
				"cusp.wavecar = aiida_cusp.data.outputs.vasp_wavecar:VaspWavecarData",
<<<<<<< HEAD
				"cusp.potcarfile = aiida_cusp.data.inputs.vasp_potcar:VaspPotcarFile",
			  "cusp.singlearchive = aiida_cusp.utils.single_archive_data:SingleArchiveData"
=======
				"cusp.generic = aiida_cusp.data.outputs.vasp_generic:VaspGenericData",
				"cusp.potcarfile = aiida_cusp.data.inputs.vasp_potcar:VaspPotcarFile"
>>>>>>> dc4e1427
			],
			"aiida.calculations": [
				"cusp.vasp = aiida_cusp.calculators.vasp_calculation:VaspCalculation"
			],
			"aiida.cmdline.data": [
				"potcar = aiida_cusp.cli.potcar_cmd:potcar"
			]
    },
    "install_requires": [
      "aiida-core>=1.0.0a1,<2.0.0",
      "custodian",
      "pymatgen",
			"ase"
    ],
    "extras_require": {
      "docs": [
        "sphinx",
        "sphinx_rtd_theme"
      ],
      "develop": [
				"pre-commit",
				"pytest",
				"pytest-cov",
				"pgtest"
      ]
    },
    "license": "MIT License",
    "url": "https://github.com/astamminger/aiida-cusp"
}<|MERGE_RESOLUTION|>--- conflicted
+++ resolved
@@ -22,13 +22,8 @@
 				"cusp.contcar = aiida_cusp.data.outputs.vasp_contcar:VaspContcarData",
 				"cusp.chgcar = aiida_cusp.data.outputs.vasp_chgcar:VaspChgcarData",
 				"cusp.wavecar = aiida_cusp.data.outputs.vasp_wavecar:VaspWavecarData",
-<<<<<<< HEAD
-				"cusp.potcarfile = aiida_cusp.data.inputs.vasp_potcar:VaspPotcarFile",
-			  "cusp.singlearchive = aiida_cusp.utils.single_archive_data:SingleArchiveData"
-=======
 				"cusp.generic = aiida_cusp.data.outputs.vasp_generic:VaspGenericData",
 				"cusp.potcarfile = aiida_cusp.data.inputs.vasp_potcar:VaspPotcarFile"
->>>>>>> dc4e1427
 			],
 			"aiida.calculations": [
 				"cusp.vasp = aiida_cusp.calculators.vasp_calculation:VaspCalculation"
