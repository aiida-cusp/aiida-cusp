--- conflicted
+++ resolved
@@ -30,11 +30,7 @@
         out = {v: {} for v in value}
     elif isinstance(value, dict):
         out = value
-<<<<<<< HEAD
-    return Dict(dict=value)
-=======
     return Dict(dict=out)
->>>>>>> a2d9e89e
 
 
 class CalculationBase(CalcJob):
