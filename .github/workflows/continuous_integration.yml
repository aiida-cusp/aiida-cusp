name: tests

on: [push, pull_request]

jobs:

  pre-commit:
    runs-on: ubuntu-latest

    steps:
      - uses: actions/checkout@v2

      - name: Setup Python 3.8
        uses: actions/setup-python@v2
        with:
          python-version: 3.8

      - name: Install dependencies
        run: |
          python -m pip install --upgrade pip
          pip install -e .[develop]

      - name: Run pre-commit hook
        run: |
          pre-commit run --all-files

  run-pytest:
    runs-on: ubuntu-latest
    strategy:
      fail-fast: false
      matrix:
<<<<<<< HEAD
        python-version: [3.7, 3.8, 3.9]
=======
        python-version: [3.6, 3.7.7, 3.8]
>>>>>>> 1b8a6f20
    services:
      postgres:
        image: postgres:10
        env:
          POSTGRES_PASSWORD: postgres
        options: >-
          --health-cmd pg_isready
          --health-interval 10s
          --health-timeout 5s
          --health-retries 5
        ports:
          - 5432:5432
      rabbitmq:
        image: rabbitmq:latest
        ports:
          - 5672:5672

    steps:
    - uses: actions/checkout@v2

    - name: Install pg_ctl on host machine
      run: |
        # install postgresql on the host machine as well since pg_ctl has to
        # be available for AiiDA to work
        # sudo apt update
        # sudo apt install postgresql-10
        # check pg_ctl is available
        # /usr/lib/postgresql/10/bin/pg_ctl -V

    - name: Setup Python ${{ matrix.python-version }}
      uses: actions/setup-python@v2
      with:
        python-version: ${{ matrix.python-version }}

    - name: Install aiida-cusp package and dependencies
      run: |
        python -m pip install --upgrade pip
        pip install -e .[develop]
        reentry scan
        # print out the list of installed packages
        pip freeze

    - name: Test package using pytest
      run: |
        pytest tests/

  docs:
    runs-on: ubuntu-latest

    steps:
      - uses: actions/checkout@v2

      - name: Setup Python 3.8
        uses: actions/setup-python@v2
        with:
          python-version: 3.8

      - name: Install dependencies
        run: |
          python -m pip install --upgrade pip
          pip install -e .[docs]

      - name: Build documentation
        run: |
          SPHINXOPTS='-nW' make -C docs html

  coverage:
    runs-on: ubuntu-latest
    services:
      postgres:
        image: postgres:10
        env:
          POSTGRES_PASSWORD: postgres
        options: >-
          --health-cmd pg_isready
          --health-interval 10s
          --health-timeout 5s
          --health-retries 5
        ports:
          - 5432:5432
      rabbitmq:
        image: rabbitmq:latest
        ports:
          - 5672:5672

    steps:
      - uses: actions/checkout@v2

      - name: Setup Python 3.8
        uses: actions/setup-python@v2
        with:
          python-version: 3.8

      - name: Install dependencies
        run: |
          python -m pip install --upgrade pip
          pip install -e .[develop]
          reentry scan
          # print out the list of installed packages
          pip freeze

      - name: Run pytest and record the coverage
        run: |
            pytest --cov-report=xml --cov=aiida_cusp tests/

      - name: Upload recorded coverage report
        uses: codecov/codecov-action@v1
        with:
          name: aiida-cusp-coverage
          token: ${{ secrets.CODECOV_TOKEN }}
          file: ./coverage.xml
          fail_ci_if_error: false<|MERGE_RESOLUTION|>--- conflicted
+++ resolved
@@ -29,11 +29,7 @@
     strategy:
       fail-fast: false
       matrix:
-<<<<<<< HEAD
-        python-version: [3.7, 3.8, 3.9]
-=======
-        python-version: [3.6, 3.7.7, 3.8]
->>>>>>> 1b8a6f20
+        python-version: [3.7.7, 3.8, 3.9]
     services:
       postgres:
         image: postgres:10
