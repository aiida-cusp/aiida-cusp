--- conflicted
+++ resolved
@@ -10,17 +10,10 @@
 from .outputs.vasp_outcar import VaspOutcarData
 from .outputs.vasp_chgcar import VaspChgcarData
 from .outputs.vasp_wavecar import VaspWavecarData
-<<<<<<< HEAD
-=======
 from .outputs.vasp_generic import VaspGenericData
->>>>>>> dc4e1427
 
 
 __all__ = ["VaspKpointData", "VaspPoscarData", "VaspIncarData",
            "VaspPotcarData", "VaspVasprunData", "VaspContcarData",
-<<<<<<< HEAD
-           "VaspOutcarData", "VaspChgcarData", "VaspWavecarData"]
-=======
            "VaspOutcarData", "VaspChgcarData", "VaspWavecarData",
-           "VaspGenericData"]
->>>>>>> dc4e1427
+           "VaspGenericData"]